--- conflicted
+++ resolved
@@ -2,11 +2,7 @@
     "$schema": "https://json-schema.org/draft/2020-12/schema",
     "$id": "https://raw.githubusercontent.com/artic-network/amplicon-nf/master/nextflow_schema.json",
     "title": "artic-network/amplicon-nf pipeline parameters",
-<<<<<<< HEAD
     "description": "Amplicon genome assembly which doesn\\'t suck",
-=======
-    "description": "Amplicon genome assembly which doesn't suck",
->>>>>>> a9f59608
     "type": "object",
     "$defs": {
         "input_output_options": {
