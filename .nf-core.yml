lint:
  files_exist:
    - conf/igenomes.config
    - conf/igenomes_ignored.config
    - conf/igenomes.config
    - conf/igenomes_ignored.config
    - CODE_OF_CONDUCT.md
    - assets/nf-core-amplicon-nf_logo_light.png
    - docs/images/nf-core-amplicon-nf_logo_light.png
    - docs/images/nf-core-amplicon-nf_logo_dark.png
    - .github/ISSUE_TEMPLATE/config.yml
    - .github/workflows/awstest.yml
    - .github/workflows/awsfulltest.yml
  files_unchanged:
    - .github/CONTRIBUTING.md
    - .github/CONTRIBUTING.md
    - CODE_OF_CONDUCT.md
    - assets/nf-core-amplicon-nf_logo_light.png
    - docs/images/nf-core-amplicon-nf_logo_light.png
    - docs/images/nf-core-amplicon-nf_logo_dark.png
    - .github/ISSUE_TEMPLATE/bug_report.yml
    - .github/CONTRIBUTING.md
    - .github/PULL_REQUEST_TEMPLATE.md
    - assets/email_template.txt
    - docs/README.md
  multiqc_config:
    - report_comment
  nextflow_config:
    - manifest.name
    - manifest.homePage
    - validation.help.beforeText
    - validation.help.afterText
    - validation.summary.beforeText
    - validation.summary.afterText
<<<<<<< HEAD
  multiqc_config:
    - report_comment
  files_exist:
    - conf/igenomes.config
    - conf/igenomes_ignored.config
    - conf/igenomes.config
    - conf/igenomes_ignored.config
    - CODE_OF_CONDUCT.md
    - assets/nf-core-amplicon-nf_logo_light.png
    - docs/images/nf-core-amplicon-nf_logo_light.png
    - docs/images/nf-core-amplicon-nf_logo_dark.png
    - .github/ISSUE_TEMPLATE/config.yml
    - .github/workflows/awstest.yml
    - .github/workflows/awsfulltest.yml
  template_strings:
    - assets/sample_report_template.html
    - assets/run_report_template.html

template:
  org: artic-network
  name: amplicon-nf
  description: Amplicon genome assembly which tries not to suck.
=======
  template_strings:
    - assets/sample_report_template.html
    - assets/run_report_template.html
nf_core_version: 3.3.1
repository_type: pipeline
template:
>>>>>>> a9f59608
  author: Sam Wilkinson
  description: Amplicon genome assembly which doesn't suck
  force: false
  is_nfcore: false
  name: amplicon-nf
  org: artic-network
  outdir: .
  skip_features:
    - igenomes
    - gitpod
    - codespaces
    - fastqc
  version: 1.0.0dev<|MERGE_RESOLUTION|>--- conflicted
+++ resolved
@@ -32,37 +32,12 @@
     - validation.help.afterText
     - validation.summary.beforeText
     - validation.summary.afterText
-<<<<<<< HEAD
-  multiqc_config:
-    - report_comment
-  files_exist:
-    - conf/igenomes.config
-    - conf/igenomes_ignored.config
-    - conf/igenomes.config
-    - conf/igenomes_ignored.config
-    - CODE_OF_CONDUCT.md
-    - assets/nf-core-amplicon-nf_logo_light.png
-    - docs/images/nf-core-amplicon-nf_logo_light.png
-    - docs/images/nf-core-amplicon-nf_logo_dark.png
-    - .github/ISSUE_TEMPLATE/config.yml
-    - .github/workflows/awstest.yml
-    - .github/workflows/awsfulltest.yml
-  template_strings:
-    - assets/sample_report_template.html
-    - assets/run_report_template.html
-
-template:
-  org: artic-network
-  name: amplicon-nf
-  description: Amplicon genome assembly which tries not to suck.
-=======
   template_strings:
     - assets/sample_report_template.html
     - assets/run_report_template.html
 nf_core_version: 3.3.1
 repository_type: pipeline
 template:
->>>>>>> a9f59608
   author: Sam Wilkinson
   description: Amplicon genome assembly which doesn't suck
   force: false
